--- conflicted
+++ resolved
@@ -41,10 +41,8 @@
     
     **Vitamins & Minerals:**
     - **Vitamin A** (⚠️ **mcg RAE** - micrograms!)
-<<<<<<< HEAD
     - **Vitamin C, Calcium, Iron, Magnesium, Potassium, Sodium, Cholesterol** (all in **mg**)
-=======
->>>>>>> 42c263a1
+
     
     > ⚠️ **IMPORTANT UNITS**: 
     **ATTENTION**: Vitamin A is measured in **micrograms (mcg RAE)**, Vitamin D in **micrograms (mcg)**, all other nutrients in **milligrams (mg)**.
